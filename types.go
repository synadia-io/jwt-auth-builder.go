--- conflicted
+++ resolved
@@ -1,11 +1,8 @@
 package authb
 
 import (
-<<<<<<< HEAD
 	"errors"
-=======
 	"encoding/json"
->>>>>>> 517ab1b1
 	"time"
 
 	"github.com/nats-io/jwt/v2"
